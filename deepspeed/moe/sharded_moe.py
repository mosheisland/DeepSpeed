# Copyright (c) Microsoft Corporation.
# SPDX-License-Identifier: Apache-2.0

# DeepSpeed Team
"""
The file has been adapted from two fairscale files:
 (1) https://github.com/facebookresearch/fairscale/blob/master/fairscale/nn/moe/moe_layer.py
 (2) https://github.com/facebookresearch/fairscale/blob/master/fairscale/nn/moe/top2gate.py
 Git commit hash: 34df606902a240567a0d898037ece55c2f1336cf
 We retain the following license from the original files:
"""

# Copyright (c) Facebook, Inc. and its affiliates. All rights reserved.
#
# This source code is licensed under the BSD license found in the
# LICENSE file in the root directory of this source tree.

from deepspeed.utils.timer import SynchronizedWallClockTimer
from deepspeed.utils import logger
from deepspeed.utils.bwc import bwc_tensor_model_parallel_world_size
from typing import Callable, Dict, TYPE_CHECKING, Any, Optional, Tuple, Union

import torch
from torch import Tensor
from torch.nn import Module
import torch.nn.functional as F
from deepspeed.utils import groups
from .mappings import drop_tokens, gather_tokens

if TYPE_CHECKING:
    Base = Module[Tensor]
else:
    Base = Module

TOPK_GATE_TIMER = 'topk_gate'
MOE_TIMER = 'moe'
FIRST_ALLTOALL_TIMER = '1st_a2a'
SECOND_ALLTOALL_TIMER = '2nd_a2a'

uniform_map: Dict[torch.device, Callable] = {}
gumbel_map: Dict[torch.device, Callable] = {}
exp_selection_uniform_map: Dict[torch.device, Callable] = {}

try:
    # To enable Tutel MoE optimizations:
    #   python3 -m pip install --user --upgrade git+https://github.com/microsoft/tutel@v0.1.x
    from tutel import moe as tutel_moe
    TUTEL_INSTALLED = True
except:
    # Fail silently so we don't spam logs unnecessarily if user isn't using tutel
    TUTEL_INSTALLED = False
    pass


def multiplicative_jitter(x, device: torch.device, epsilon=1e-2):
    """
    Modified from switch transformer paper. mesh transformers
    Multiply values by a random number between 1-epsilon and 1+epsilon.
    Makes models more resilient to rounding errors introduced by bfloat16.
    This seems particularly important for logits.
    Args:
        x: a torch.tensor
        device: torch.device
        epsilon: a floating point value
    Returns:
        a jittered x.
    """
    if epsilon == 0:
        return x
    uniform = uniform_map.get(device)
    if uniform is None:
        uniform = torch.distributions.uniform.Uniform(low=torch.tensor(1.0 - epsilon, device=device),
                                                      high=torch.tensor(1.0 + epsilon,
                                                                        device=device)).rsample  # type: ignore
        uniform_map[device] = uniform
    return x * uniform(x.shape)


def gumbel_rsample(shape: Tuple, device: torch.device) -> Tensor:
    gumbel = gumbel_map.get(device)
    if gumbel is None:
        one = torch.tensor(1.0, device=device)
        zero = torch.tensor(0.0, device=device)
        gumbel = torch.distributions.gumbel.Gumbel(zero, one).rsample  # type: ignore
        gumbel_map[device] = gumbel
    return gumbel(shape)


from deepspeed import comm as dist

# einsum dimensions: (g)roup, (s)equence, (e)xpert, (m)odel, (c)apacity
# See https://arxiv.org/pdf/2006.16668.pdf for details.


# Based on https://github.com/pytorch/pytorch/pull/40762
class _AllToAll(torch.autograd.Function):

    @staticmethod
    def forward(ctx: Any, group: dist.ProcessGroup, input: Tensor) -> Tensor:  # type: ignore
        ctx.group = group
        input = input.contiguous()
        output = torch.empty_like(input)
        dist.all_to_all_single(output, input, group=group)
        return output

    @staticmethod
    def backward(ctx: Any, *grad_output: Tensor) -> Tuple[None, Tensor]:
        return (None, _AllToAll.apply(ctx.group, *grad_output))


# einsum rewrites are on par or more performant
# switch can be bubbled up in future
USE_EINSUM = True


# einsum dimensions: (g)roup, (s)equence, (e)xpert, (m)odel, (c)apacity
# See https://arxiv.org/pdf/2006.16668.pdf for details.
def einsum(rule, a, b):
    if USE_EINSUM:
        return torch.einsum(rule, a, b)
    elif rule == 's,se->se':
        return a.reshape(a.shape[0], -1) * b
    elif rule == 'se,sc->sec':
        return a.unsqueeze(2) * b.unsqueeze(1)
    elif rule == 'se,se->s':
        return torch.bmm(a.unsqueeze(1), b.unsqueeze(2)).reshape(-1)
    elif rule == 'sec,sm->ecm':
        s = a.shape[0]
        e = a.shape[1]
        c = a.shape[2]
        m = b.shape[1]
        return torch.matmul(a.reshape(s, -1).t(), b).reshape(e, c, m)
    elif rule == 'sec,ecm->sm':
        return torch.matmul(a.reshape(a.shape[0], -1), b.reshape(-1, b.shape[-1]))
    elif rule == 'ks,ksm->sm':
        k = b.shape[0]
        s = b.shape[1]
        m = b.shape[2]
        # [k, s] -> [s, k] -> [s, 1, k]
        a = a.t().unsqueeze(1)
        # [k,s,m] -> [k, sm] -> [sm, k] -> [s, m, k]
        b = b.reshape(k, -1).t().reshape(s, m, k)
        # bmm([s, 1, k], [s, m, k]^t) -> [s, m, 1]
        return torch.bmm(a, b.transpose(1, 2)).squeeze(2)
    else:
        return torch.einsum(rule, a, b)


# The following functions are extracted and scripted
# because otherwise during a torch.jit.trace, the non-Tensor
# values used in the calculations get recorded as constants.
# torch.jit.script coerces them into Tensors and preserves
# their dynamic shapes. This enables ONNX export.
# We can't script the entire top1gating function because it
# includes stateful caching logic which is incompatible with ONNX.


@torch.jit.script
def _capacity(gates: Tensor, capacity_factor: Tensor, min_capacity: Tensor) -> Tensor:
    # gates has shape of SE
    num_tokens = gates.shape[0]
    num_experts = gates.shape[1]
    # to(torch.int64) works around a bug in torch.onnx.export:
    # it should cast k to int64 when converting torch.topk but it doesn't.
    capacity = torch.ceil((num_tokens / num_experts) * capacity_factor).to(torch.int64)
    if capacity < min_capacity:
        capacity = min_capacity.to(torch.int64)
    return capacity


@torch.jit.script
def _top_idx(source, k):
    return torch.topk(source, k=k, dim=0)[1]


@torch.jit.script
def _one_hot_to_float(x, num_classes):
    return F.one_hot(x, num_classes=num_classes).float()


def top1gating(logits: Tensor,
               capacity_factor: float,
               min_capacity: int,
               used_token: Tensor = None,
               noisy_gate_policy: Optional[str] = None,
               drop_tokens: bool = True,
               use_rts: bool = True,
               ep_group: Union[torch.distributed.ProcessGroup, None] = None,
               use_tutel: bool = False) -> Tuple[Tensor, Tensor, Tensor, Tensor]:
    """Implements Top1Gating on logits."""
    if noisy_gate_policy == 'RSample':
        logits_w_noise = logits + gumbel_rsample(logits.shape, device=logits.device)
    # everything is in fp32 in this function
    gates = F.softmax(logits, dim=1)

    capacity = _capacity(gates, torch.tensor(capacity_factor), torch.tensor(min_capacity))

    # Create a mask for 1st's expert per token
    # noisy gating
    indices1_s = torch.argmax(logits_w_noise if noisy_gate_policy == 'RSample' else gates, dim=1)
    num_experts = int(gates.shape[1])
    mask1 = F.one_hot(indices1_s, num_classes=num_experts)

    # mask only used tokens
    if used_token is not None:
        mask1 = einsum("s,se->se", used_token, mask1)

    # gating decisions
    exp_counts = torch.sum(mask1, dim=0).detach().to('cpu')

    # if we don't want to drop any tokens
    if not drop_tokens:
        new_capacity = torch.max(exp_counts).to(logits.device)
<<<<<<< HEAD
        if ep_group is not None:
            dist.all_reduce(new_capacity, op=dist.ReduceOp.MAX, group=ep_group)
=======
        # Communicate across all processes to pick the maximum capacity.
        dist.all_reduce(new_capacity, op=dist.ReduceOp.MAX, group=dist.get_world_group())
>>>>>>> 731fd682
        if groups._get_expert_model_parallel_world_size() == 1:
            # If the non-expert is tensor-parallel, we need to pad the capacity to 'tp'.
            # This is since we are going to activate drop_tokens() to drop duplicate tokens.
            tp = 1 if groups.mpu is None else bwc_tensor_model_parallel_world_size(mpu=groups.mpu)
            new_capacity = torch.ceil(new_capacity / tp).mul(tp).to(new_capacity.dtype)
        # Make sure the capacity value does not exceed the number of tokens.
        capacity = min(new_capacity, torch.tensor(mask1.size(0)))

    # Compute l_aux
    me = torch.mean(gates, dim=0)
    ce = torch.mean(mask1.float(), dim=0)
    l_aux = torch.sum(me * ce) * num_experts

    # Random Token Selection
    if use_rts:
        uniform = exp_selection_uniform_map.get(logits.device)
        if uniform is None:
            uniform = torch.distributions.uniform.Uniform(low=torch.tensor(0.0, device=logits.device),
                                                          high=torch.tensor(1.0, device=logits.device)).rsample
            exp_selection_uniform_map[logits.device] = uniform

        mask1_rand = mask1 * uniform(mask1.shape)
    else:
        mask1_rand = mask1

    assert logits.shape[
        0] >= min_capacity, "No. of tokens (batch-size) should be greater than min_capacity. Either set min_capacity to 0 or increase your batch size."

    top_idx = _top_idx(mask1_rand, capacity)

    new_mask1 = mask1 * torch.zeros_like(mask1).scatter_(0, top_idx, 1)
    mask1 = new_mask1

    if use_tutel:
        # Tutel doesn't support index values masked with zero
        # so we need to replace masked indices with -1
        indices_mask = mask1.sum(dim=1) * num_experts - 1
        indices1_s = torch.min(indices1_s, indices_mask)

    # Compute locations in capacity buffer
    if use_tutel:
        locations1 = tutel_moe.fast_cumsum_sub_one(mask1)
    else:
        locations1 = torch.cumsum(mask1, dim=0) - 1

    if use_tutel:
        gates1_s = (gates * mask1).sum(dim=1)
        locations1_s = torch.sum(locations1 * mask1, dim=1)
        return l_aux, capacity, num_experts, [
            indices1_s,
        ], [
            locations1_s,
        ], [
            gates1_s,
        ], exp_counts

    # Store the capacity location for each token
    locations1_s = torch.sum(locations1 * mask1, dim=1)

    # Normalize gate probabilities
    mask1_float = mask1.float()
    gates = gates * mask1_float

    locations1_sc = _one_hot_to_float(locations1_s, capacity)
    combine_weights = einsum("se,sc->sec", gates, locations1_sc)

    dispatch_mask = combine_weights.bool()

    return l_aux, combine_weights, dispatch_mask, exp_counts


def top2gating(logits: Tensor,
               capacity_factor: float,
               min_capacity: int,
               drop_tokens: bool = True,
               ep_group: Union[torch.distributed.ProcessGroup, None] = None,
               top2_2nd_expert_sampling: bool = True) -> Tuple[Tensor, Tensor, Tensor, Tensor]:
    """Implements Top2Gating on logits."""
    # everything is in fp32 in this function
    gates = F.softmax(logits, dim=1)

    # Create a mask for 1st's expert per token
    indices1_s = torch.argmax(gates, dim=1)
    num_experts = int(gates.shape[1])
    mask1 = F.one_hot(indices1_s, num_classes=num_experts)

    if top2_2nd_expert_sampling:
        # Create a mask for 2nd's expert per token using Gumbel-max trick
        # https://timvieira.github.io/blog/post/2014/07/31/gumbel-max-trick/
        logits += gumbel_rsample(logits.shape, device=logits.device)

    # Replace top-expert with min value
    logits_except1 = logits.masked_fill(mask1.bool(), float("-inf"))
    indices2_s = torch.argmax(logits_except1, dim=1)
    mask2 = F.one_hot(indices2_s, num_classes=num_experts)

    # Compute locations in capacity buffer
    locations1 = torch.cumsum(mask1, dim=0) - 1
    locations2 = torch.cumsum(mask2, dim=0) - 1
    # Update 2nd's location by accounting for locations of 1st
    locations2 += torch.sum(mask1, dim=0, keepdim=True)

    # Compute l_aux
    me = torch.mean(gates, dim=0)
    ce = torch.mean(mask1.float(), dim=0)
    l_aux = torch.mean(me * ce) * num_experts * num_experts

    # gating decisions
    exp_counts = torch.sum(mask1 + mask2, dim=0)

    if drop_tokens:
        # Calculate configured capacity and remove locations outside capacity from mask
        capacity = _capacity(gates, torch.tensor(capacity_factor * 2), torch.tensor(min_capacity))
        mask1 *= torch.lt(locations1, capacity)
        mask2 *= torch.lt(locations2, capacity)
    else:
        # Do not drop tokens - set capacity according to current expert assignments
        new_capacity = torch.max(exp_counts)
        if ep_group is not None:
            dist.all_reduce(new_capacity, op=dist.ReduceOp.MAX, group=ep_group)
        if groups._get_expert_model_parallel_world_size() == 1:
            # If the non-expert is tensor-parallel, we need to pad the capacity to 'tp'.
            # This is since we are going to activate drop_tokens() to drop duplicate tokens.
            tp = 1 if groups.mpu is None else bwc_tensor_model_parallel_world_size(mpu=groups.mpu)
            new_capacity = torch.ceil(new_capacity / tp).mul(tp).to(new_capacity.dtype)
        capacity = new_capacity

    # Store the capacity location for each token
    locations1_s = torch.sum(locations1 * mask1, dim=1)
    locations2_s = torch.sum(locations2 * mask2, dim=1)

    # Normalize gate probabilities
    mask1_float = mask1.float()
    mask2_float = mask2.float()
    gates1_s = einsum("se,se->s", gates, mask1_float)
    gates2_s = einsum("se,se->s", gates, mask2_float)
    denom_s = gates1_s + gates2_s
    # Avoid divide-by-zero
    denom_s = torch.clamp(denom_s, min=torch.finfo(denom_s.dtype).eps)
    gates1_s /= denom_s
    gates2_s /= denom_s

    # Calculate combine_weights and dispatch_mask
    gates1 = einsum("s,se->se", gates1_s, mask1_float)
    gates2 = einsum("s,se->se", gates2_s, mask2_float)
    locations1_sc = _one_hot_to_float(locations1_s, capacity)
    locations2_sc = _one_hot_to_float(locations2_s, capacity)
    combine1_sec = einsum("se,sc->sec", gates1, locations1_sc)
    combine2_sec = einsum("se,sc->sec", gates2, locations2_sc)
    combine_weights = combine1_sec + combine2_sec
    dispatch_mask = combine_weights.bool()

    return l_aux, combine_weights, dispatch_mask, exp_counts.detach().to('cpu')


class TopKGate(Module):
    """Gate module which implements Top2Gating as described in Gshard_.
    ::

        gate = TopKGate(model_dim, num_experts)
        l_aux, combine_weights, dispatch_mask = gate(input)

    .. Gshard_: https://arxiv.org/pdf/2006.16668.pdf

    Args:
        model_dim (int):
            size of model embedding dimension
        num_experts (int):
            number of experts in model
    """

    wg: torch.nn.Linear

    def __init__(self,
                 model_dim: int,
                 num_experts: int,
                 k: int = 1,
                 capacity_factor: float = 1.0,
                 eval_capacity_factor: float = 1.0,
                 min_capacity: int = 8,
                 noisy_gate_policy: Optional[str] = None,
                 drop_tokens: bool = True,
                 use_rts: bool = True,
                 ep_group: Union[torch.distributed.ProcessGroup, None] = None,
                 top2_2nd_expert_sampling: bool = True) -> None:
        super().__init__()

        # Only top-1 and top-2 are supported at the moment.
        if k != 1 and k != 2:
            raise ValueError('Only top-1 and top-2 gatings are supported.')
        self.wg = torch.nn.Linear(model_dim, num_experts, bias=False)
        self.ep_group = ep_group
        self.k = k
        self.capacity_factor = capacity_factor
        self.eval_capacity_factor = eval_capacity_factor
        self.min_capacity = min_capacity
        self.noisy_gate_policy = noisy_gate_policy
        self.timers = SynchronizedWallClockTimer()
        self.wall_clock_breakdown = False
        self.gate_time = 0.0
        self.drop_tokens = drop_tokens
        self.use_rts = use_rts
        self.top2_2nd_expert_sampling = top2_2nd_expert_sampling

    def _set_ep_group(self, ep_group):
        assert self.ep_group is None, f'Attempting to override an existing ep_group'
        self.ep_group = ep_group

    def forward(self,
                input: torch.Tensor,
                used_token: torch.Tensor = None,
                use_tutel: bool = False) -> Tuple[Tensor, Tensor, Tensor]:  # type: ignore

        if self.wall_clock_breakdown:
            self.timers(TOPK_GATE_TIMER).start()

        input_fp32 = input.float()
        # input jittering
        if self.noisy_gate_policy == 'Jitter' and self.training:
            input_fp32 = multiplicative_jitter(input_fp32, device=input.device)
        logits = torch.nn.functional.linear(input_fp32, weight=self.wg.weight.float(), bias=None)

        if self.k == 1:
            gate_output = top1gating(logits, self.capacity_factor if self.training else self.eval_capacity_factor,
                                     self.min_capacity, used_token, self.noisy_gate_policy if self.training else None,
                                     self.drop_tokens, self.use_rts, self.ep_group, use_tutel)

        else:
            gate_output = top2gating(logits, self.capacity_factor if self.training else self.eval_capacity_factor,
                                     self.min_capacity, self.drop_tokens, self.ep_group, self.top2_2nd_expert_sampling)

        if self.wall_clock_breakdown:
            self.timers(TOPK_GATE_TIMER).stop()
            self.gate_time = self.timers(TOPK_GATE_TIMER).elapsed(reset=False)

        return gate_output


class MOELayer(Base):
    """MOELayer module which implements MixtureOfExperts as described in Gshard_.
    ::

        gate = TopKGate(model_dim, num_experts)
        moe = MOELayer(gate, expert)
        output = moe(input)
        l_aux = moe.l_aux

    .. Gshard_: https://arxiv.org/pdf/2006.16668.pdf

    Args:
        gate (torch.nn.Module):
            gate network
        expert (torch.nn.Module):
            expert network
    """

    def __init__(self,
                 gate: Module,
                 experts: Module,
                 ep_group_name,
                 ep_size,
                 num_local_experts: int,
                 use_tutel: bool = False) -> None:
        super().__init__()
        self.gate = gate
        self.experts = experts
        self.ep_group = None
        self.ep_size = ep_size
        self.ep_group_name = ep_group_name
        self.num_local_experts = num_local_experts
        self.time_falltoall = 0.0
        self.time_salltoall = 0.0
        self.time_moe = 0.0
        self.timers = SynchronizedWallClockTimer()
        self.wall_clock_breakdown = False

        self.use_tutel = use_tutel and TUTEL_INSTALLED and gate.k == 1

        if self.use_tutel:
            logger.info('Using Tutel optimizations.')
        elif use_tutel and not TUTEL_INSTALLED:
            logger.warning("Tutel optimization requested but not installed. "
                           "Proceeding without Tutel.")
        elif use_tutel and TUTEL_INSTALLED and gate.k != 1:
            logger.warning("To enable Tutel optimization, use top-1 instead of top-2 gate. "
                           "Proceeding without Tutel.")

    def _set_ep_group(self, ep_group):
        self.ep_group = ep_group
        self.gate._set_ep_group(ep_group)

    def forward(self, *input: Tensor, **kwargs: Any) -> Tensor:

        if self.wall_clock_breakdown:
            self.timers(MOE_TIMER).start()

        # Implement Algorithm 2 from GShard paper.
        d_model = input[0].shape[-1]

        # Initial implementation -> Reshape into S tokens by dropping sequence dimension.
        # Reshape into G groups so that each group can distribute tokens equally
        # group_size = kwargs['group_size'] if 'group_size' in kwargs.keys() else 1
        reshaped_input = input[0].reshape(-1, d_model)

        if self.use_tutel:
            self.l_aux, C, E, indices_, locations_, gates_, self.exp_counts = self.gate(reshaped_input, input[1], True)
            S, M = reshaped_input.size(0), reshaped_input.size(1)

            if not hasattr(self, '_tutel_dispatcher'):
                self._tutel_dispatcher = tutel_moe.fast_dispatcher(E, C, M, dispatch_dtype=reshaped_input.dtype)
            self._tutel_dispatcher.update(indices_, locations_, gates_, capacity=C)
            dispatched_input = self._tutel_dispatcher.encode(reshaped_input)
        else:
            self.l_aux, combine_weights, dispatch_mask, self.exp_counts = self.gate(reshaped_input, input[1])
            dispatched_input = einsum("sec,sm->ecm", dispatch_mask.type_as(input[0]), reshaped_input)

        if self.wall_clock_breakdown:
            self.timers(FIRST_ALLTOALL_TIMER).start()

        if groups._get_expert_model_parallel_world_size() == 1:
            # If the non-expert is tensor-parallel, it will create
            # duplicate tokens on the tensor-parallel ranks.
            # Since our experts are not tensor-parallel, these duplicates
            # need to be dropped to ensure correctness.
            # this also doubles up as a communication optimization as we are
            # reducing the all-to-all communication volume.
            dispatched_input = drop_tokens(dispatched_input, dim=1)

        dispatched_input = _AllToAll.apply(self.ep_group, dispatched_input)

        if self.wall_clock_breakdown:
            self.timers(FIRST_ALLTOALL_TIMER).stop()
            self.time_falltoall = self.timers(FIRST_ALLTOALL_TIMER).elapsed(reset=False)

        # Re-shape after all-to-all: ecm -> gecm
        dispatched_input = dispatched_input.reshape(self.ep_size, self.num_local_experts, -1, d_model)

        expert_output = self.experts(dispatched_input)

        if self.wall_clock_breakdown:
            self.timers(SECOND_ALLTOALL_TIMER).start()

        expert_output = _AllToAll.apply(self.ep_group, expert_output)

        if self.wall_clock_breakdown:
            self.timers(SECOND_ALLTOALL_TIMER).stop()
            self.time_salltoall = self.timers(SECOND_ALLTOALL_TIMER).elapsed(reset=False)

        # Re-shape back: gecm -> ecm
        expert_output = expert_output.reshape(self.ep_size * self.num_local_experts, -1, d_model)

        if groups._get_expert_model_parallel_world_size() == 1:
            # the dropped duplicate tokens need to be gathered on each
            # tensor parallel rank again for the tensor-parallel
            # non-expert of the next layer.
            expert_output = gather_tokens(expert_output, dim=1)

        if self.use_tutel:
            combined_output = self._tutel_dispatcher.decode(expert_output.view(E * C, M))
        else:
            combined_output = einsum("sec,ecm->sm", combine_weights.type_as(input[0]), expert_output)

        a = combined_output.reshape(input[0].shape)

        if self.wall_clock_breakdown:
            self.timers(MOE_TIMER).stop()
            self.time_moe = self.timers(MOE_TIMER).elapsed(reset=False)

        return a<|MERGE_RESOLUTION|>--- conflicted
+++ resolved
@@ -211,13 +211,9 @@
     # if we don't want to drop any tokens
     if not drop_tokens:
         new_capacity = torch.max(exp_counts).to(logits.device)
-<<<<<<< HEAD
+        # Communicate across expert processes to pick the maximum capacity.
         if ep_group is not None:
             dist.all_reduce(new_capacity, op=dist.ReduceOp.MAX, group=ep_group)
-=======
-        # Communicate across all processes to pick the maximum capacity.
-        dist.all_reduce(new_capacity, op=dist.ReduceOp.MAX, group=dist.get_world_group())
->>>>>>> 731fd682
         if groups._get_expert_model_parallel_world_size() == 1:
             # If the non-expert is tensor-parallel, we need to pad the capacity to 'tp'.
             # This is since we are going to activate drop_tokens() to drop duplicate tokens.
